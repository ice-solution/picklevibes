--- conflicted
+++ resolved
@@ -41,15 +41,10 @@
   "scripts": {
     "start": "react-scripts start",
     "build": "react-scripts build",
-<<<<<<< HEAD
-    "build:uat": "env-cmd -f .env.uat react-scripts build",
-    "build:production": "react-scripts build",
-=======
     "build:dev": "env-cmd -f .env.development react-scripts build",
     "build:uat": "env-cmd -f .env.uat react-scripts build",
     "build:staging": "env-cmd -f .env.staging react-scripts build",
     "build:production": "env-cmd -f .env.production react-scripts build",
->>>>>>> 2cd53446
     "test": "react-scripts test",
     "eject": "react-scripts eject"
   },
